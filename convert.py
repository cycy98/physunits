"""
Universal unit and prefix conversion utilities for physunits.
Works directly with Quantity objects.
"""

import math
<<<<<<< HEAD
from quantity import Quantity, parse_units
from prefixes import PREFIXES_THOUSANDS, Prefix, PREFIXES
from units import COMPOSITE_UNITS, Units, UNIT_PRIORITY
=======
from .quantity import Quantity, parse_units
from .prefixes import PREFIXES_THOUSANDS, Prefix, PREFIXES
from .units import COMPOSITE_UNITS, Units, UNIT_PRIORITY
>>>>>>> af15c759
from fractions import Fraction

# === Prefix conversion ===

def convert_prefix(quantity: Quantity, target_prefix_str: str) -> Quantity:
    """
    Convert a Quantity to a different SI prefix without changing its physical meaning.

    Example:
        >>> q = Quantity(2, Prefix('k'), Units(length=1))   # 2 km
        >>> convert_prefix(q, '')  # Convert to meters
        2000.0 m
    """
    target_prefix = Prefix(target_prefix_str)
    factor = Fraction(quantity.prefix.factor) / Fraction(target_prefix.factor)
    new_value = quantity.value * factor  # Final conversion to float
    return Quantity(new_value, target_prefix, quantity.units)

# === Physical unit conversion ===

_CONVERSIONS = {
    # Energy
    ("J", "eV"): Fraction(1, 1602176634) * 10**10,  # Joule to electronvolt
    ("eV", "J"): Fraction(1602176634, 10**19),
    ("J", "kJ"): Fraction(1, 1000),
    ("kJ", "J"): 1000,
    ("J", "MJ"): Fraction(1, 1000000),
    ("MJ", "J"): 1000000,
    ("J", "cal"): Fraction(1000, 4184),  # Joule to calorie (thermochemical)
    ("cal", "J"): Fraction(4184, 1000),
    ("J", "kcal"): Fraction(1, 4184),
    ("kcal", "J"): 4184,
    ("J", "erg"): 10**7,
    ("erg", "J"): Fraction(1, 10**7),
    ("J", "Wh"): Fraction(1, 3600),
    ("Wh", "J"): 3600,
    ("J", "kWh"): Fraction(1, 3600000),
    ("kWh", "J"): 3600000,

    # Length
    ("m", "cm"): 100,
    ("cm", "m"): Fraction(1, 100),
    ("m", "mm"): 1000,
    ("mm", "m"): Fraction(1, 1000),
    ("m", "km"): Fraction(1, 1000),
    ("km", "m"): 1000,
    ("m", "Å"): 10**10,
    ("Å", "m"): Fraction(1, 10**10),
    ("m", "nm"): 10**9,
    ("nm", "m"): Fraction(1, 10**9),
    ("m", "µm"): 10**6,
    ("µm", "m"): Fraction(1, 10**6),
    ("m", "ly"): Fraction(1, 9460730472580800),
    ("ly", "m"): 9460730472580800,
    ("m", "pc"): Fraction(1, 30856775812800000),
    ("pc", "m"): 30856775812800000,
    ("m", "in"): Fraction(10000, 254),
    ("in", "m"): Fraction(254, 10000),
    ("m", "ft"): Fraction(10000, 3048),
    ("ft", "m"): Fraction(3048, 10000),
    ("m", "mi"): Fraction(1000000, 1609344),
    ("mi", "m"): Fraction(1609344, 1000000),

    # Mass
    ("kg", "g"): 1000,
    ("g", "kg"): Fraction(1, 1000),
    ("kg", "mg"): 1000000,
    ("mg", "kg"): Fraction(1, 1000000),
    ("kg", "t"): Fraction(1, 1000),
    ("t", "kg"): 1000,
    ("kg", "lb"): Fraction(100000000, 45359237),
    ("lb", "kg"): Fraction(45359237, 100000000),
    ("kg", "oz"): Fraction(1000000000, 28349523125),
    ("oz", "kg"): Fraction(28349523125, 1000000000),

    # Time
    ("s", "min"): Fraction(1, 60),
    ("min", "s"): 60,
    ("s", "h"): Fraction(1, 3600),
    ("h", "s"): 3600,
    ("s", "day"): Fraction(1, 86400),
    ("day", "s"): 86400,
    ("s", "yr"): Fraction(1, 31557600),
    ("yr", "s"): 31557600,

    # Velocity
    ("m/s", "km/h"): Fraction(18, 5),
    ("km/h", "m/s"): Fraction(5, 18),
    ("m/s", "mph"): Fraction(100000, 44704),
    ("mph", "m/s"): Fraction(44704, 100000),
    ("m/s", "knot"): Fraction(1000000, 514444),
    ("knot", "m/s"): Fraction(514444, 1000000),

    # Power
    ("W", "kW"): Fraction(1, 1000),
    ("kW", "W"): 1000,
    ("W", "MW"): Fraction(1, 1000000),
    ("MW", "W"): 1000000,
    ("W", "hp"): Fraction(1000000000, 745699871582),
    ("hp", "W"): Fraction(745699871582, 1000000000),

    # Pressure
    ("Pa", "kPa"): Fraction(1, 1000),
    ("kPa", "Pa"): 1000,
    ("Pa", "MPa"): Fraction(1, 1000000),
    ("MPa", "Pa"): 1000000,
    ("Pa", "bar"): Fraction(1, 100000),
    ("bar", "Pa"): 100000,
    ("Pa", "atm"): Fraction(1, 101325),
    ("atm", "Pa"): 101325,
    ("Pa", "mmHg"): Fraction(1000000000, 133322387415),
    ("mmHg", "Pa"): Fraction(133322387415, 1000000000),
    ("Pa", "torr"): Fraction(1000000000, 133322387415),
    ("torr", "Pa"): Fraction(133322387415, 1000000000),
    ("Pa", "psi"): Fraction(1000000000, 6894757293168),
    ("psi", "Pa"): Fraction(6894757293168, 1000000000),

    # Force
    ("N", "kN"): Fraction(1, 1000),
    ("kN", "N"): 1000,
    ("N", "dyn"): 100000,
    ("dyn", "N"): Fraction(1, 100000),
    ("N", "lbf"): Fraction(1000000000, 44482216152605),
    ("lbf", "N"): Fraction(44482216152605, 1000000000),

    # Angle (dimensionless)
    ("rad", "deg"): Fraction(180000000, 3141592654),
    ("deg", "rad"): Fraction(3141592654, 180000000),

    # Area
    ("m²", "cm²"): 10000,
    ("cm²", "m²"): Fraction(1, 10000),
    ("m²", "mm²"): 1000000,
    ("mm²", "m²"): Fraction(1, 1000000),
    ("m²", "km²"): Fraction(1, 1000000),
    ("km²", "m²"): 1000000,
    ("m²", "acre"): Fraction(1000000, 40468564224),
    ("acre", "m²"): Fraction(40468564224, 1000000),
    ("m²", "ha"): Fraction(1, 10000),
    ("ha", "m²"): 10000,

    # Volume
    ("m³", "cm³"): 1000000,
    ("cm³", "m³"): Fraction(1, 1000000),
    ("m³", "L"): 1000,
    ("L", "m³"): Fraction(1, 1000),
    ("m³", "mL"): 1000000,
    ("mL", "m³"): Fraction(1, 1000000),
    ("m³", "gal"): Fraction(1000000000, 3785411784),
    ("gal", "m³"): Fraction(3785411784, 1000000000),
    ("m³", "ft³"): Fraction(1000000000, 28316846592),
    ("ft³", "m³"): Fraction(28316846592, 1000000000),

    # Temperature differences
    ("K", "°C"): 1,
    ("°C", "K"): 1,
}
def convert_unit(quantity: Quantity, target_unit_symbol: str) -> Quantity:
    """
    Convert a quantity to a different but compatible physical unit.

    Example:
        >>> energy = Quantity(1, Prefix(''), COMPOSITE_UNITS['J'])
        >>> convert_unit(energy, 'eV')
        6.241509e+18 eV
    """
    source_unit = quantity.units.composite_name()
    if not source_unit:
        source_unit = str(quantity.units)
        if source_unit == "dimensionless":
            raise ValueError("Cannot convert dimensionless quantity")

    key = (source_unit, target_unit_symbol)
    if key not in _CONVERSIONS:
        raise ValueError(f"No known conversion from {source_unit} to {target_unit_symbol}")

    factor = _CONVERSIONS[key]
    new_value = quantity.value * factor
    new_units = (COMPOSITE_UNITS[target_unit_symbol]
                 if target_unit_symbol in COMPOSITE_UNITS
                 else parse_units(target_unit_symbol))
    return Quantity(new_value, Prefix(""), new_units)

def register_conversion(source_unit: str, target_unit: str, factor: float | int | Fraction):
    _CONVERSIONS[(source_unit, target_unit)] = factor
    _CONVERSIONS[(target_unit, source_unit)] = 1 / factor
def make_units(unit_dimensions: Units, repr: str, value: float | int | Fraction, priority: None | int = None):
    """Make Units
    unit_dimensions are the unit dimensions
    repr is the representation
    value is the ratio between your unit and the SI combination
    priority is used when printing, for the moment, if you do not have the value of 1, please don't make it more than 1
    """
    if not priority:
        priority = 1
    register_conversion(str(unit_dimensions), repr, value)
    UNIT_PRIORITY[repr] = priority
    COMPOSITE_UNITS[repr] = unit_dimensions
<<<<<<< HEAD
_EXPONENT_TO_PREFIX_THOUSANDS, _EXPONENT_TO_PREFIX = {}, {}
def update_exponent_to_prefixes():
    """Update the global exponent-to-prefix mappings based on PREFIXES and PREFIXES_THOUSANDS."""
    global _EXPONENT_TO_PREFIX_THOUSANDS, _EXPONENT_TO_PREFIX
=======
>>>>>>> af15c759

    def compute_mapping(prefix_dict):
        result = {}
        for symbol, factor in prefix_dict.items():
            try:
                if factor == 0:
                    continue
                exponent = int(math.log10(float(factor)))
                result[exponent] = symbol
            except (ValueError, OverflowError):
                continue
        return result

    _EXPONENT_TO_PREFIX_THOUSANDS.clear()
    _EXPONENT_TO_PREFIX.clear()
    _EXPONENT_TO_PREFIX_THOUSANDS.update(compute_mapping(PREFIXES_THOUSANDS))
    _EXPONENT_TO_PREFIX.update(compute_mapping(PREFIXES))

# === Automatic scaling to best prefix ===

# === Automatic scaling to best prefix ===

def best_prefix(quantity: Quantity, tenth: bool | None = None) -> Quantity:
    tenth = bool(tenth)
    abs_val = (quantity.value * quantity.prefix.factor
                if abs(quantity.value * float(quantity.prefix.factor))
                else Fraction(-1) * quantity.value * quantity.prefix.factor)
    if abs_val == 0:
        return quantity
    exponent = math.floor(math.log10(abs_val))
    mapping = _EXPONENT_TO_PREFIX if tenth else _EXPONENT_TO_PREFIX_THOUSANDS
    limit = 1 if tenth else 3  # log10(10)=1, log10(1000)=3
    target_exponent = (exponent // limit) * limit
    symbol = mapping.get(target_exponent, "")  # Fallback to no prefix
    if not symbol:
        return quantity
    factor = PREFIXES[symbol]
    new_val = quantity.value * (float(quantity.prefix.factor) / float(factor))
    return Quantity(new_val, Prefix(symbol), quantity.units)


# === Human-readable formatting ===

def to_pretty_string(quantity: Quantity, max_precision: int = 4, tenth: bool | None = None) -> str:
    """
    Return a human-friendly string representation with auto-prefixing.

    Example:
        >>> q = Quantity(0.00032, Prefix(''), Units(length=1))
        >>> to_pretty_string(q)
        '0.32 mm'
    """
    q_best = best_prefix(quantity, tenth=tenth)
    val = round(q_best.value, max_precision)
    unit_name = q_best.units.composite_name() or str(q_best.units)
    prefix_str = q_best.prefix.symbol
    return f"{val} {prefix_str}{unit_name}"
<|MERGE_RESOLUTION|>--- conflicted
+++ resolved
@@ -1,277 +1,268 @@
-"""
-Universal unit and prefix conversion utilities for physunits.
-Works directly with Quantity objects.
-"""
-
-import math
-<<<<<<< HEAD
-from quantity import Quantity, parse_units
-from prefixes import PREFIXES_THOUSANDS, Prefix, PREFIXES
-from units import COMPOSITE_UNITS, Units, UNIT_PRIORITY
-=======
-from .quantity import Quantity, parse_units
-from .prefixes import PREFIXES_THOUSANDS, Prefix, PREFIXES
-from .units import COMPOSITE_UNITS, Units, UNIT_PRIORITY
->>>>>>> af15c759
-from fractions import Fraction
-
-# === Prefix conversion ===
-
-def convert_prefix(quantity: Quantity, target_prefix_str: str) -> Quantity:
-    """
-    Convert a Quantity to a different SI prefix without changing its physical meaning.
-
-    Example:
-        >>> q = Quantity(2, Prefix('k'), Units(length=1))   # 2 km
-        >>> convert_prefix(q, '')  # Convert to meters
-        2000.0 m
-    """
-    target_prefix = Prefix(target_prefix_str)
-    factor = Fraction(quantity.prefix.factor) / Fraction(target_prefix.factor)
-    new_value = quantity.value * factor  # Final conversion to float
-    return Quantity(new_value, target_prefix, quantity.units)
-
-# === Physical unit conversion ===
-
-_CONVERSIONS = {
-    # Energy
-    ("J", "eV"): Fraction(1, 1602176634) * 10**10,  # Joule to electronvolt
-    ("eV", "J"): Fraction(1602176634, 10**19),
-    ("J", "kJ"): Fraction(1, 1000),
-    ("kJ", "J"): 1000,
-    ("J", "MJ"): Fraction(1, 1000000),
-    ("MJ", "J"): 1000000,
-    ("J", "cal"): Fraction(1000, 4184),  # Joule to calorie (thermochemical)
-    ("cal", "J"): Fraction(4184, 1000),
-    ("J", "kcal"): Fraction(1, 4184),
-    ("kcal", "J"): 4184,
-    ("J", "erg"): 10**7,
-    ("erg", "J"): Fraction(1, 10**7),
-    ("J", "Wh"): Fraction(1, 3600),
-    ("Wh", "J"): 3600,
-    ("J", "kWh"): Fraction(1, 3600000),
-    ("kWh", "J"): 3600000,
-
-    # Length
-    ("m", "cm"): 100,
-    ("cm", "m"): Fraction(1, 100),
-    ("m", "mm"): 1000,
-    ("mm", "m"): Fraction(1, 1000),
-    ("m", "km"): Fraction(1, 1000),
-    ("km", "m"): 1000,
-    ("m", "Å"): 10**10,
-    ("Å", "m"): Fraction(1, 10**10),
-    ("m", "nm"): 10**9,
-    ("nm", "m"): Fraction(1, 10**9),
-    ("m", "µm"): 10**6,
-    ("µm", "m"): Fraction(1, 10**6),
-    ("m", "ly"): Fraction(1, 9460730472580800),
-    ("ly", "m"): 9460730472580800,
-    ("m", "pc"): Fraction(1, 30856775812800000),
-    ("pc", "m"): 30856775812800000,
-    ("m", "in"): Fraction(10000, 254),
-    ("in", "m"): Fraction(254, 10000),
-    ("m", "ft"): Fraction(10000, 3048),
-    ("ft", "m"): Fraction(3048, 10000),
-    ("m", "mi"): Fraction(1000000, 1609344),
-    ("mi", "m"): Fraction(1609344, 1000000),
-
-    # Mass
-    ("kg", "g"): 1000,
-    ("g", "kg"): Fraction(1, 1000),
-    ("kg", "mg"): 1000000,
-    ("mg", "kg"): Fraction(1, 1000000),
-    ("kg", "t"): Fraction(1, 1000),
-    ("t", "kg"): 1000,
-    ("kg", "lb"): Fraction(100000000, 45359237),
-    ("lb", "kg"): Fraction(45359237, 100000000),
-    ("kg", "oz"): Fraction(1000000000, 28349523125),
-    ("oz", "kg"): Fraction(28349523125, 1000000000),
-
-    # Time
-    ("s", "min"): Fraction(1, 60),
-    ("min", "s"): 60,
-    ("s", "h"): Fraction(1, 3600),
-    ("h", "s"): 3600,
-    ("s", "day"): Fraction(1, 86400),
-    ("day", "s"): 86400,
-    ("s", "yr"): Fraction(1, 31557600),
-    ("yr", "s"): 31557600,
-
-    # Velocity
-    ("m/s", "km/h"): Fraction(18, 5),
-    ("km/h", "m/s"): Fraction(5, 18),
-    ("m/s", "mph"): Fraction(100000, 44704),
-    ("mph", "m/s"): Fraction(44704, 100000),
-    ("m/s", "knot"): Fraction(1000000, 514444),
-    ("knot", "m/s"): Fraction(514444, 1000000),
-
-    # Power
-    ("W", "kW"): Fraction(1, 1000),
-    ("kW", "W"): 1000,
-    ("W", "MW"): Fraction(1, 1000000),
-    ("MW", "W"): 1000000,
-    ("W", "hp"): Fraction(1000000000, 745699871582),
-    ("hp", "W"): Fraction(745699871582, 1000000000),
-
-    # Pressure
-    ("Pa", "kPa"): Fraction(1, 1000),
-    ("kPa", "Pa"): 1000,
-    ("Pa", "MPa"): Fraction(1, 1000000),
-    ("MPa", "Pa"): 1000000,
-    ("Pa", "bar"): Fraction(1, 100000),
-    ("bar", "Pa"): 100000,
-    ("Pa", "atm"): Fraction(1, 101325),
-    ("atm", "Pa"): 101325,
-    ("Pa", "mmHg"): Fraction(1000000000, 133322387415),
-    ("mmHg", "Pa"): Fraction(133322387415, 1000000000),
-    ("Pa", "torr"): Fraction(1000000000, 133322387415),
-    ("torr", "Pa"): Fraction(133322387415, 1000000000),
-    ("Pa", "psi"): Fraction(1000000000, 6894757293168),
-    ("psi", "Pa"): Fraction(6894757293168, 1000000000),
-
-    # Force
-    ("N", "kN"): Fraction(1, 1000),
-    ("kN", "N"): 1000,
-    ("N", "dyn"): 100000,
-    ("dyn", "N"): Fraction(1, 100000),
-    ("N", "lbf"): Fraction(1000000000, 44482216152605),
-    ("lbf", "N"): Fraction(44482216152605, 1000000000),
-
-    # Angle (dimensionless)
-    ("rad", "deg"): Fraction(180000000, 3141592654),
-    ("deg", "rad"): Fraction(3141592654, 180000000),
-
-    # Area
-    ("m²", "cm²"): 10000,
-    ("cm²", "m²"): Fraction(1, 10000),
-    ("m²", "mm²"): 1000000,
-    ("mm²", "m²"): Fraction(1, 1000000),
-    ("m²", "km²"): Fraction(1, 1000000),
-    ("km²", "m²"): 1000000,
-    ("m²", "acre"): Fraction(1000000, 40468564224),
-    ("acre", "m²"): Fraction(40468564224, 1000000),
-    ("m²", "ha"): Fraction(1, 10000),
-    ("ha", "m²"): 10000,
-
-    # Volume
-    ("m³", "cm³"): 1000000,
-    ("cm³", "m³"): Fraction(1, 1000000),
-    ("m³", "L"): 1000,
-    ("L", "m³"): Fraction(1, 1000),
-    ("m³", "mL"): 1000000,
-    ("mL", "m³"): Fraction(1, 1000000),
-    ("m³", "gal"): Fraction(1000000000, 3785411784),
-    ("gal", "m³"): Fraction(3785411784, 1000000000),
-    ("m³", "ft³"): Fraction(1000000000, 28316846592),
-    ("ft³", "m³"): Fraction(28316846592, 1000000000),
-
-    # Temperature differences
-    ("K", "°C"): 1,
-    ("°C", "K"): 1,
-}
-def convert_unit(quantity: Quantity, target_unit_symbol: str) -> Quantity:
-    """
-    Convert a quantity to a different but compatible physical unit.
-
-    Example:
-        >>> energy = Quantity(1, Prefix(''), COMPOSITE_UNITS['J'])
-        >>> convert_unit(energy, 'eV')
-        6.241509e+18 eV
-    """
-    source_unit = quantity.units.composite_name()
-    if not source_unit:
-        source_unit = str(quantity.units)
-        if source_unit == "dimensionless":
-            raise ValueError("Cannot convert dimensionless quantity")
-
-    key = (source_unit, target_unit_symbol)
-    if key not in _CONVERSIONS:
-        raise ValueError(f"No known conversion from {source_unit} to {target_unit_symbol}")
-
-    factor = _CONVERSIONS[key]
-    new_value = quantity.value * factor
-    new_units = (COMPOSITE_UNITS[target_unit_symbol]
-                 if target_unit_symbol in COMPOSITE_UNITS
-                 else parse_units(target_unit_symbol))
-    return Quantity(new_value, Prefix(""), new_units)
-
-def register_conversion(source_unit: str, target_unit: str, factor: float | int | Fraction):
-    _CONVERSIONS[(source_unit, target_unit)] = factor
-    _CONVERSIONS[(target_unit, source_unit)] = 1 / factor
-def make_units(unit_dimensions: Units, repr: str, value: float | int | Fraction, priority: None | int = None):
-    """Make Units
-    unit_dimensions are the unit dimensions
-    repr is the representation
-    value is the ratio between your unit and the SI combination
-    priority is used when printing, for the moment, if you do not have the value of 1, please don't make it more than 1
-    """
-    if not priority:
-        priority = 1
-    register_conversion(str(unit_dimensions), repr, value)
-    UNIT_PRIORITY[repr] = priority
-    COMPOSITE_UNITS[repr] = unit_dimensions
-<<<<<<< HEAD
-_EXPONENT_TO_PREFIX_THOUSANDS, _EXPONENT_TO_PREFIX = {}, {}
-def update_exponent_to_prefixes():
-    """Update the global exponent-to-prefix mappings based on PREFIXES and PREFIXES_THOUSANDS."""
-    global _EXPONENT_TO_PREFIX_THOUSANDS, _EXPONENT_TO_PREFIX
-=======
->>>>>>> af15c759
-
-    def compute_mapping(prefix_dict):
-        result = {}
-        for symbol, factor in prefix_dict.items():
-            try:
-                if factor == 0:
-                    continue
-                exponent = int(math.log10(float(factor)))
-                result[exponent] = symbol
-            except (ValueError, OverflowError):
-                continue
-        return result
-
-    _EXPONENT_TO_PREFIX_THOUSANDS.clear()
-    _EXPONENT_TO_PREFIX.clear()
-    _EXPONENT_TO_PREFIX_THOUSANDS.update(compute_mapping(PREFIXES_THOUSANDS))
-    _EXPONENT_TO_PREFIX.update(compute_mapping(PREFIXES))
-
-# === Automatic scaling to best prefix ===
-
-# === Automatic scaling to best prefix ===
-
-def best_prefix(quantity: Quantity, tenth: bool | None = None) -> Quantity:
-    tenth = bool(tenth)
-    abs_val = (quantity.value * quantity.prefix.factor
-                if abs(quantity.value * float(quantity.prefix.factor))
-                else Fraction(-1) * quantity.value * quantity.prefix.factor)
-    if abs_val == 0:
-        return quantity
-    exponent = math.floor(math.log10(abs_val))
-    mapping = _EXPONENT_TO_PREFIX if tenth else _EXPONENT_TO_PREFIX_THOUSANDS
-    limit = 1 if tenth else 3  # log10(10)=1, log10(1000)=3
-    target_exponent = (exponent // limit) * limit
-    symbol = mapping.get(target_exponent, "")  # Fallback to no prefix
-    if not symbol:
-        return quantity
-    factor = PREFIXES[symbol]
-    new_val = quantity.value * (float(quantity.prefix.factor) / float(factor))
-    return Quantity(new_val, Prefix(symbol), quantity.units)
-
-
-# === Human-readable formatting ===
-
-def to_pretty_string(quantity: Quantity, max_precision: int = 4, tenth: bool | None = None) -> str:
-    """
-    Return a human-friendly string representation with auto-prefixing.
-
-    Example:
-        >>> q = Quantity(0.00032, Prefix(''), Units(length=1))
-        >>> to_pretty_string(q)
-        '0.32 mm'
-    """
-    q_best = best_prefix(quantity, tenth=tenth)
-    val = round(q_best.value, max_precision)
-    unit_name = q_best.units.composite_name() or str(q_best.units)
-    prefix_str = q_best.prefix.symbol
-    return f"{val} {prefix_str}{unit_name}"
+"""
+Universal unit and prefix conversion utilities for physunits.
+Works directly with Quantity objects.
+"""
+
+import math
+from quantity import Quantity, parse_units
+from prefixes import PREFIXES_THOUSANDS, Prefix, PREFIXES
+from units import COMPOSITE_UNITS, Units, UNIT_PRIORITY
+from fractions import Fraction
+
+# === Prefix conversion ===
+
+def convert_prefix(quantity: Quantity, target_prefix_str: str) -> Quantity:
+    """
+    Convert a Quantity to a different SI prefix without changing its physical meaning.
+
+    Example:
+        >>> q = Quantity(2, Prefix('k'), Units(length=1))   # 2 km
+        >>> convert_prefix(q, '')  # Convert to meters
+        2000.0 m
+    """
+    target_prefix = Prefix(target_prefix_str)
+    factor = Fraction(quantity.prefix.factor) / Fraction(target_prefix.factor)
+    new_value = quantity.value * factor  # Final conversion to float
+    return Quantity(new_value, target_prefix, quantity.units)
+
+# === Physical unit conversion ===
+
+_CONVERSIONS = {
+    # Energy
+    ("J", "eV"): Fraction(1, 1602176634) * 10**10,  # Joule to electronvolt
+    ("eV", "J"): Fraction(1602176634, 10**19),
+    ("J", "kJ"): Fraction(1, 1000),
+    ("kJ", "J"): 1000,
+    ("J", "MJ"): Fraction(1, 1000000),
+    ("MJ", "J"): 1000000,
+    ("J", "cal"): Fraction(1000, 4184),  # Joule to calorie (thermochemical)
+    ("cal", "J"): Fraction(4184, 1000),
+    ("J", "kcal"): Fraction(1, 4184),
+    ("kcal", "J"): 4184,
+    ("J", "erg"): 10**7,
+    ("erg", "J"): Fraction(1, 10**7),
+    ("J", "Wh"): Fraction(1, 3600),
+    ("Wh", "J"): 3600,
+    ("J", "kWh"): Fraction(1, 3600000),
+    ("kWh", "J"): 3600000,
+
+    # Length
+    ("m", "cm"): 100,
+    ("cm", "m"): Fraction(1, 100),
+    ("m", "mm"): 1000,
+    ("mm", "m"): Fraction(1, 1000),
+    ("m", "km"): Fraction(1, 1000),
+    ("km", "m"): 1000,
+    ("m", "Å"): 10**10,
+    ("Å", "m"): Fraction(1, 10**10),
+    ("m", "nm"): 10**9,
+    ("nm", "m"): Fraction(1, 10**9),
+    ("m", "µm"): 10**6,
+    ("µm", "m"): Fraction(1, 10**6),
+    ("m", "ly"): Fraction(1, 9460730472580800),
+    ("ly", "m"): 9460730472580800,
+    ("m", "pc"): Fraction(1, 30856775812800000),
+    ("pc", "m"): 30856775812800000,
+    ("m", "in"): Fraction(10000, 254),
+    ("in", "m"): Fraction(254, 10000),
+    ("m", "ft"): Fraction(10000, 3048),
+    ("ft", "m"): Fraction(3048, 10000),
+    ("m", "mi"): Fraction(1000000, 1609344),
+    ("mi", "m"): Fraction(1609344, 1000000),
+
+    # Mass
+    ("kg", "g"): 1000,
+    ("g", "kg"): Fraction(1, 1000),
+    ("kg", "mg"): 1000000,
+    ("mg", "kg"): Fraction(1, 1000000),
+    ("kg", "t"): Fraction(1, 1000),
+    ("t", "kg"): 1000,
+    ("kg", "lb"): Fraction(100000000, 45359237),
+    ("lb", "kg"): Fraction(45359237, 100000000),
+    ("kg", "oz"): Fraction(1000000000, 28349523125),
+    ("oz", "kg"): Fraction(28349523125, 1000000000),
+
+    # Time
+    ("s", "min"): Fraction(1, 60),
+    ("min", "s"): 60,
+    ("s", "h"): Fraction(1, 3600),
+    ("h", "s"): 3600,
+    ("s", "day"): Fraction(1, 86400),
+    ("day", "s"): 86400,
+    ("s", "yr"): Fraction(1, 31557600),
+    ("yr", "s"): 31557600,
+
+    # Velocity
+    ("m/s", "km/h"): Fraction(18, 5),
+    ("km/h", "m/s"): Fraction(5, 18),
+    ("m/s", "mph"): Fraction(100000, 44704),
+    ("mph", "m/s"): Fraction(44704, 100000),
+    ("m/s", "knot"): Fraction(1000000, 514444),
+    ("knot", "m/s"): Fraction(514444, 1000000),
+
+    # Power
+    ("W", "kW"): Fraction(1, 1000),
+    ("kW", "W"): 1000,
+    ("W", "MW"): Fraction(1, 1000000),
+    ("MW", "W"): 1000000,
+    ("W", "hp"): Fraction(1000000000, 745699871582),
+    ("hp", "W"): Fraction(745699871582, 1000000000),
+
+    # Pressure
+    ("Pa", "kPa"): Fraction(1, 1000),
+    ("kPa", "Pa"): 1000,
+    ("Pa", "MPa"): Fraction(1, 1000000),
+    ("MPa", "Pa"): 1000000,
+    ("Pa", "bar"): Fraction(1, 100000),
+    ("bar", "Pa"): 100000,
+    ("Pa", "atm"): Fraction(1, 101325),
+    ("atm", "Pa"): 101325,
+    ("Pa", "mmHg"): Fraction(1000000000, 133322387415),
+    ("mmHg", "Pa"): Fraction(133322387415, 1000000000),
+    ("Pa", "torr"): Fraction(1000000000, 133322387415),
+    ("torr", "Pa"): Fraction(133322387415, 1000000000),
+    ("Pa", "psi"): Fraction(1000000000, 6894757293168),
+    ("psi", "Pa"): Fraction(6894757293168, 1000000000),
+
+    # Force
+    ("N", "kN"): Fraction(1, 1000),
+    ("kN", "N"): 1000,
+    ("N", "dyn"): 100000,
+    ("dyn", "N"): Fraction(1, 100000),
+    ("N", "lbf"): Fraction(1000000000, 44482216152605),
+    ("lbf", "N"): Fraction(44482216152605, 1000000000),
+
+    # Angle (dimensionless)
+    ("rad", "deg"): Fraction(180000000, 3141592654),
+    ("deg", "rad"): Fraction(3141592654, 180000000),
+
+    # Area
+    ("m²", "cm²"): 10000,
+    ("cm²", "m²"): Fraction(1, 10000),
+    ("m²", "mm²"): 1000000,
+    ("mm²", "m²"): Fraction(1, 1000000),
+    ("m²", "km²"): Fraction(1, 1000000),
+    ("km²", "m²"): 1000000,
+    ("m²", "acre"): Fraction(1000000, 40468564224),
+    ("acre", "m²"): Fraction(40468564224, 1000000),
+    ("m²", "ha"): Fraction(1, 10000),
+    ("ha", "m²"): 10000,
+
+    # Volume
+    ("m³", "cm³"): 1000000,
+    ("cm³", "m³"): Fraction(1, 1000000),
+    ("m³", "L"): 1000,
+    ("L", "m³"): Fraction(1, 1000),
+    ("m³", "mL"): 1000000,
+    ("mL", "m³"): Fraction(1, 1000000),
+    ("m³", "gal"): Fraction(1000000000, 3785411784),
+    ("gal", "m³"): Fraction(3785411784, 1000000000),
+    ("m³", "ft³"): Fraction(1000000000, 28316846592),
+    ("ft³", "m³"): Fraction(28316846592, 1000000000),
+
+    # Temperature differences
+    ("K", "°C"): 1,
+    ("°C", "K"): 1,
+}
+def convert_unit(quantity: Quantity, target_unit_symbol: str) -> Quantity:
+    """
+    Convert a quantity to a different but compatible physical unit.
+
+    Example:
+        >>> energy = Quantity(1, Prefix(''), COMPOSITE_UNITS['J'])
+        >>> convert_unit(energy, 'eV')
+        6.241509e+18 eV
+    """
+    source_unit = quantity.units.composite_name()
+    if not source_unit:
+        source_unit = str(quantity.units)
+        if source_unit == "dimensionless":
+            raise ValueError("Cannot convert dimensionless quantity")
+
+    key = (source_unit, target_unit_symbol)
+    if key not in _CONVERSIONS:
+        raise ValueError(f"No known conversion from {source_unit} to {target_unit_symbol}")
+
+    factor = _CONVERSIONS[key]
+    new_value = quantity.value * factor
+    new_units = (COMPOSITE_UNITS[target_unit_symbol]
+                 if target_unit_symbol in COMPOSITE_UNITS
+                 else parse_units(target_unit_symbol))
+    return Quantity(new_value, Prefix(""), new_units)
+
+def register_conversion(source_unit: str, target_unit: str, factor: float | int | Fraction):
+    _CONVERSIONS[(source_unit, target_unit)] = factor
+    _CONVERSIONS[(target_unit, source_unit)] = 1 / factor
+def make_units(unit_dimensions: Units, repr: str, value: float | int | Fraction, priority: None | int = None):
+    """Make Units
+    unit_dimensions are the unit dimensions
+    repr is the representation
+    value is the ratio between your unit and the SI combination
+    priority is used when printing, for the moment, if you do not have the value of 1, please don't make it more than 1
+    """
+    if not priority:
+        priority = 1
+    register_conversion(str(unit_dimensions), repr, value)
+    UNIT_PRIORITY[repr] = priority
+    COMPOSITE_UNITS[repr] = unit_dimensions
+_EXPONENT_TO_PREFIX_THOUSANDS, _EXPONENT_TO_PREFIX = {}, {}
+def update_exponent_to_prefixes():
+    """Update the global exponent-to-prefix mappings based on PREFIXES and PREFIXES_THOUSANDS."""
+    global _EXPONENT_TO_PREFIX_THOUSANDS, _EXPONENT_TO_PREFIX
+
+    def compute_mapping(prefix_dict):
+        result = {}
+        for symbol, factor in prefix_dict.items():
+            try:
+                if factor == 0:
+                    continue
+                exponent = int(math.log10(float(factor)))
+                result[exponent] = symbol
+            except (ValueError, OverflowError):
+                continue
+        return result
+
+    _EXPONENT_TO_PREFIX_THOUSANDS.clear()
+    _EXPONENT_TO_PREFIX.clear()
+    _EXPONENT_TO_PREFIX_THOUSANDS.update(compute_mapping(PREFIXES_THOUSANDS))
+    _EXPONENT_TO_PREFIX.update(compute_mapping(PREFIXES))
+
+# === Automatic scaling to best prefix ===
+
+# === Automatic scaling to best prefix ===
+
+def best_prefix(quantity: Quantity, tenth: bool | None = None) -> Quantity:
+    tenth = bool(tenth)
+    abs_val = (quantity.value * quantity.prefix.factor
+                if abs(quantity.value * float(quantity.prefix.factor))
+                else Fraction(-1) * quantity.value * quantity.prefix.factor)
+    if abs_val == 0:
+        return quantity
+    exponent = math.floor(math.log10(abs_val))
+    mapping = _EXPONENT_TO_PREFIX if tenth else _EXPONENT_TO_PREFIX_THOUSANDS
+    limit = 1 if tenth else 3  # log10(10)=1, log10(1000)=3
+    target_exponent = (exponent // limit) * limit
+    symbol = mapping.get(target_exponent, "")  # Fallback to no prefix
+    if not symbol:
+        return quantity
+    factor = PREFIXES[symbol]
+    new_val = quantity.value * (float(quantity.prefix.factor) / float(factor))
+    return Quantity(new_val, Prefix(symbol), quantity.units)
+
+
+# === Human-readable formatting ===
+
+def to_pretty_string(quantity: Quantity, max_precision: int = 4, tenth: bool | None = None) -> str:
+    """
+    Return a human-friendly string representation with auto-prefixing.
+
+    Example:
+        >>> q = Quantity(0.00032, Prefix(''), Units(length=1))
+        >>> to_pretty_string(q)
+        '0.32 mm'
+    """
+    q_best = best_prefix(quantity, tenth=tenth)
+    val = round(q_best.value, max_precision)
+    unit_name = q_best.units.composite_name() or str(q_best.units)
+    prefix_str = q_best.prefix.symbol
+    return f"{val} {prefix_str}{unit_name}"