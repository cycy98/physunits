# 0 (before release)
## 0.1 Project initiation
### 0.1.0
Creating project
### 0.1.1
Add a `__rmul__` method for `Quantity` to fix multiplication with ints or floats.
Fix prefix mismatches
### 0.1.2
Prefixes:
- Refactored
- Added a `__eq__` and `__hash__` method
Implemented `__hash__` in Units
Changed `to_pretty_string(, tenth=True)` to have better conversion
### 0.1.3
Changed `__hash__` in Units from integers to hashed-tuples
## 0.2 Project enhancement
### 0.2.0
Created more conversions, added more units such as imperial and horsepower.
Added the possibility to add more units
Added error messages in physics functions when a negative square root or division by 0 appears
Made `best_prefix` loopless
Changed order in the `PREFIXES` of thousand and tenths to avoid confusion with 10^-17 (been previously da and hz, now is ad)
Added the support for custom prefixes
Fixed floating-point imprecision in `convert.py`.
### 0.2.1
<<<<<<< HEAD
Fixed errors when multiplying linked to prefix
=======
Added `convert_prefix` to the \_\_init\_\_ file.
>>>>>>> 70079d41
<|MERGE_RESOLUTION|>--- conflicted
+++ resolved
@@ -23,8 +23,6 @@
 Added the support for custom prefixes
 Fixed floating-point imprecision in `convert.py`.
 ### 0.2.1
-<<<<<<< HEAD
-Fixed errors when multiplying linked to prefix
-=======
 Added `convert_prefix` to the \_\_init\_\_ file.
->>>>>>> 70079d41
+### 0.2.2
+Fixed errors when multiplying linked to prefix